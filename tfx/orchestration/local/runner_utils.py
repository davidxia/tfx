"""Utils for pipeline runners for TFleX pipelines."""
# Copyright 2020 Google LLC. All Rights Reserved.
#
# Licensed under the Apache License, Version 2.0 (the "License");
# you may not use this file except in compliance with the License.
# You may obtain a copy of the License at
#
#     http://www.apache.org/licenses/LICENSE-2.0
#
# Unless required by applicable law or agreed to in writing, software
# distributed under the License is distributed on an "AS IS" BASIS,
# WITHOUT WARRANTIES OR CONDITIONS OF ANY KIND, either express or implied.
# See the License for the specific language governing permissions and
# limitations under the License.
from typing import Optional

from absl import logging
from tfx.proto.orchestration import local_deployment_config_pb2
from tfx.proto.orchestration import pipeline_pb2

from google.protobuf import any_pb2
from google.protobuf import message


def extract_local_deployment_config(
    pipeline: pipeline_pb2.Pipeline
) -> local_deployment_config_pb2.LocalDeploymentConfig:
  """Extracts the proto.Any pipeline.deployment_config to LocalDeploymentConfig."""

  if not pipeline.deployment_config:
    raise ValueError('deployment_config is not available in the pipeline.')

  result = local_deployment_config_pb2.LocalDeploymentConfig()
  if pipeline.deployment_config.Unpack(result):
    return result

  result = pipeline_pb2.IntermediateDeploymentConfig()
  if pipeline.deployment_config.Unpack(result):
    return _to_local_deployment(result)

  raise ValueError('deployment_config {} of type {} is not supported'.format(
      pipeline.deployment_config, type(pipeline.deployment_config)))


def _build_executable_spec(
    node_id: str,
    spec: any_pb2.Any) -> local_deployment_config_pb2.ExecutableSpec:
  """Builds ExecutableSpec given the any proto from IntermediateDeploymentConfig."""
  result = local_deployment_config_pb2.ExecutableSpec()
  if spec.Is(result.python_class_executable_spec.DESCRIPTOR):
    spec.Unpack(result.python_class_executable_spec)
  elif spec.Is(result.container_executable_spec.DESCRIPTOR):
    spec.Unpack(result.container_executable_spec)
  elif spec.Is(result.beam_executable_spec.DESCRIPTOR):
    spec.Unpack(result.beam_executable_spec)
  else:
    raise ValueError(
        'Executor spec of {} is expected to be of one of the '
        'types of tfx.orchestration.deployment_config.ExecutableSpec.spec '
        'but got type {}'.format(node_id, spec.type_url))
  return result


def _build_local_platform_config(
    node_id: str,
    spec: any_pb2.Any) -> local_deployment_config_pb2.LocalPlatformConfig:
  """Builds LocalPlatformConfig given the any proto from IntermediateDeploymentConfig."""
  result = local_deployment_config_pb2.LocalPlatformConfig()
  if spec.Is(result.docker_platform_config.DESCRIPTOR):
    spec.Unpack(result.docker_platform_config)
  else:
    raise ValueError(
        'Platform config of {} is expected to be of one of the types of '
        'tfx.orchestration.deployment_config.LocalPlatformConfig.config '
        'but got type {}'.format(node_id, spec.type_url))
  return result


def _to_local_deployment(
    input_config: pipeline_pb2.IntermediateDeploymentConfig
) -> local_deployment_config_pb2.LocalDeploymentConfig:
  """Turns IntermediateDeploymentConfig to LocalDeploymentConfig."""
  result = local_deployment_config_pb2.LocalDeploymentConfig()
  for k, v in input_config.executor_specs.items():
    result.executor_specs[k].CopyFrom(_build_executable_spec(k, v))

  for k, v in input_config.custom_driver_specs.items():
    result.custom_driver_specs[k].CopyFrom(_build_executable_spec(k, v))

  for k, v in input_config.node_level_platform_configs.items():
    result.node_level_platform_configs[k].CopyFrom(
        _build_local_platform_config(k, v))

<<<<<<< HEAD
  if not input_config.metadata_connection_config.Unpack(
      result.metadata_connection_config) or not input_config.mlmd_store_client_config.Unpack(
        result.metadata_connection_config):
    raise ValueError('metadata_connection_config is expected to be in type '
                     'ml_metadata.ConnectionConfig or ml_metadata.MetadataStoreClientConfig, but got type {}'.format(
                         input_config.metadata_connection_config.type_url))
=======
  if input_config.HasField('metadata_connection_config'):
    if not input_config.metadata_connection_config.Unpack(
        result.metadata_connection_config):
      raise ValueError('metadata_connection_config is expected to be in type '
                       'ml_metadata.ConnectionConfig, but got type {}'.format(
                           input_config.metadata_connection_config.type_url))
  else:
    # Some users like Kubernetes choose to use their own MLMD connection.
    # So their IR doesn't contain it.
    logging.warning('metadata_connection_config is not provided by IR.')
>>>>>>> 9e4117d5
  return result


def extract_executor_spec(
    deployment_config: local_deployment_config_pb2.LocalDeploymentConfig,
    node_id: str
) -> Optional[message.Message]:
  return _unwrap_executable_spec(
      deployment_config.executor_specs.get(node_id))


def extract_custom_driver_spec(
    deployment_config: local_deployment_config_pb2.LocalDeploymentConfig,
    node_id: str
) -> Optional[message.Message]:
  return _unwrap_executable_spec(
      deployment_config.custom_driver_specs.get(node_id))


def _unwrap_executable_spec(
    executable_spec: Optional[local_deployment_config_pb2.ExecutableSpec]
) -> Optional[message.Message]:
  """Unwraps the one of spec from ExecutableSpec."""
  return (getattr(executable_spec, executable_spec.WhichOneof('spec'))
          if executable_spec else None)<|MERGE_RESOLUTION|>--- conflicted
+++ resolved
@@ -91,25 +91,16 @@
     result.node_level_platform_configs[k].CopyFrom(
         _build_local_platform_config(k, v))
 
-<<<<<<< HEAD
   if not input_config.metadata_connection_config.Unpack(
       result.metadata_connection_config) or not input_config.mlmd_store_client_config.Unpack(
         result.metadata_connection_config):
     raise ValueError('metadata_connection_config is expected to be in type '
                      'ml_metadata.ConnectionConfig or ml_metadata.MetadataStoreClientConfig, but got type {}'.format(
                          input_config.metadata_connection_config.type_url))
-=======
-  if input_config.HasField('metadata_connection_config'):
-    if not input_config.metadata_connection_config.Unpack(
-        result.metadata_connection_config):
-      raise ValueError('metadata_connection_config is expected to be in type '
-                       'ml_metadata.ConnectionConfig, but got type {}'.format(
-                           input_config.metadata_connection_config.type_url))
   else:
     # Some users like Kubernetes choose to use their own MLMD connection.
     # So their IR doesn't contain it.
     logging.warning('metadata_connection_config is not provided by IR.')
->>>>>>> 9e4117d5
   return result
 
 
